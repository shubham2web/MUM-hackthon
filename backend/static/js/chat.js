// Chat Module
const Chat = {
    currentMode: 'analytical',
    isProcessing: false,
    initialized: false, // Add flag to prevent duplicate initialization

    init() {
        if (this.initialized) return; // Prevent multiple initialization

        Messages.init('#chatMessages');
        this.setupEventListeners();

        // Check URL parameters first
        const urlParams = new URLSearchParams(window.location.search);
        const modeParam = urlParams.get('mode');

        // Also check sessionStorage for chatMode (from homepage)
        const storedMode = sessionStorage.getItem('chatMode');

        if (modeParam === 'debate' || storedMode === 'debate') {
            this.currentMode = 'debate';
        } else if (storedMode === 'simplified') {
            this.currentMode = 'simplified';
        } else {
            this.currentMode = 'analytical';
        }

        // Clear the stored mode after using
        sessionStorage.removeItem('chatMode');

        // Update page title based on mode
        const chatTitle = document.getElementById('chatTitle');
        if (chatTitle) {
            if (this.currentMode === 'debate') {
                chatTitle.textContent = '🎭 Atlas Debate Mode';
                chatTitle.classList.add('mode-debate');
                chatTitle.classList.remove('mode-chat');
            } else {
                chatTitle.textContent = '💬 Chat with Atlas';
                chatTitle.classList.add('mode-chat');
                chatTitle.classList.remove('mode-debate');
            }
        }

        // Restore per-mode chat if present, otherwise clear messages and add welcome
        const messages = document.getElementById('chatMessages');
        try {
            const mappedId = (typeof ChatStore !== 'undefined' && ChatStore.currentChatIdByMode) ? ChatStore.currentChatIdByMode[this.currentMode] : null;
            if (mappedId) {
                // Attempt to open the mapped chat for this mode
                try { ChatStore.openChat(mappedId); ChatStore.currentChatId = mappedId; }
                catch (e) { console.warn('Failed to open mapped chat', e); if (messages) { messages.innerHTML = ''; this.addWelcomeMessage(); } }
            } else {
                if (messages) { messages.innerHTML = ''; this.addWelcomeMessage(); }
            }
        } catch (e) {
            if (messages) { messages.innerHTML = ''; this.addWelcomeMessage(); }
        }

        // Check for OCR result from sessionStorage (old single file format)
        const ocrResult = sessionStorage.getItem('ocrResult');
        if (ocrResult) {
            this.handleOCRResult(JSON.parse(ocrResult));
            sessionStorage.removeItem('ocrResult'); // Clear after using
        }

        // Check for OCR results from homepage (new multiple files format)
        const ocrResults = sessionStorage.getItem('ocrResults');
        if (ocrResults) {
            this.handleMultipleOCRResults(JSON.parse(ocrResults));
            sessionStorage.removeItem('ocrResults'); // Clear after using
        }

        // If homepage set an initial prompt (text or link), auto-fill and send it
        const initialPrompt = sessionStorage.getItem('initialPrompt');
        if (initialPrompt) {
            try {
                const inputEl = document.getElementById('messageInput');
                if (inputEl) {
                    inputEl.value = initialPrompt;
                    // remove so it doesn't resend on reload
                    sessionStorage.removeItem('initialPrompt');
                    // Give the UI a moment to settle then send
                    setTimeout(() => { try { this.handleSend(); } catch (e) { console.warn('Auto send failed', e); } }, 250);
                }
            } catch (e) { console.warn('initialPrompt handling error', e); }
        }

        // Update navigation active state
        document.querySelectorAll('.nav-item').forEach(nav => {
            const navMode = nav.getAttribute('data-mode');
            // Match debate mode, or match chat for analytical/simplified modes
            if (navMode === 'debate' && this.currentMode === 'debate') {
                nav.classList.add('active');
            } else if (navMode === 'chat' && this.currentMode !== 'debate') {
                nav.classList.add('active');
            } else {
                nav.classList.remove('active');
            }
        });

        this.initialized = true; // Mark as initialized
    },

    handleOCRResult(ocrData) {
        // Clear welcome message
        const messages = document.getElementById('chatMessages');
        if (messages) {
            messages.innerHTML = '';
        }

        // Add user message showing the image was uploaded
        Messages.addUserMessage(`📷 Uploaded image: ${ocrData.filename}`);

        // Add AI analysis if available
        if (ocrData.aiAnalysis) {
            setTimeout(() => {
                Messages.addAIMessage(ocrData.aiAnalysis);
            }, 500);
        }
    },

    async handleMultipleOCRResults(ocrResults) {
        // Clear welcome message
        const messages = document.getElementById('chatMessages');
        if (messages) {
            messages.innerHTML = '';
        }

        // Add user message showing files were uploaded
        const fileNames = ocrResults.map(r => r.filename).join(', ');
        Messages.addUserMessage(`📷 Uploaded ${ocrResults.length} image(s): ${fileNames}`);

        // Optionally, you could ask the AI to analyze all the extracted text together
        const allText = ocrResults.map(r => `From ${r.filename}: ${r.extractedText}`).join('\n\n');
        const initialPrompt = sessionStorage.getItem('initialPrompt');

        // Ensure we have an active chat to persist messages
        try {
            if (!ChatStore.currentChatId) {
                const titleCandidate = initialPrompt || (ocrResults[0] && ocrResults[0].filename) || 'New Chat';
                const title = (titleCandidate && titleCandidate.length > 40) ? titleCandidate.slice(0, 40) + '...' : titleCandidate;
                const created = await ChatStore.createChat(title);
                if (created && (created._id || created.id)) ChatStore.currentChatId = created._id || created.id;
            }
        } catch (e) { console.warn('Could not create chat for OCR results', e); }

        if (initialPrompt) {
            setTimeout(async () => {
                Messages.showLoading('Analyzing uploaded images with evidence gathering...');
                try {
                    // Process each image with scraper-enhanced analysis
                    for (let i = 0; i < ocrResults.length; i++) {
                        const ocrData = ocrResults[i];

                        // Create FormData for re-processing with scraper
                        // We'll use the extracted text to trigger scraper analysis
                        const analysisPrompt = `${initialPrompt}\n\nAnalyze this text extracted from ${ocrData.filename}:\n\n${ocrData.extractedText}`;

                        // Add user message for this uploaded file and persist it
                        try {
                            const userText = `Uploaded ${ocrData.filename}: ${ocrData.extractedText || ''}`;
                            Messages.addUserMessage(`📷 ${ocrData.filename}`);
                            if (ChatStore.currentChatId) await ChatStore.appendMessage(ChatStore.currentChatId, 'user', userText);
                        } catch (e) { console.warn('append user ocr failed before analysis', e); }

                        const response = await fetch('/chat', {
                            method: 'POST',
                            headers: {
                                'Content-Type': 'application/json',
                                'X-API-Key': API_KEY
                            },
                            body: JSON.stringify({
                                message: analysisPrompt,
                                mode: this.currentMode,
                                use_scraper: true  // Enable scraper for fact-checking
                            })
                        });

                        const data = await response.json();

                        if (i === 0) {
                            Messages.hideLoading();
                        }

                        if (data.analysis || data.result || data.answer) {
                            const aiMessage = data.analysis || data.result || data.answer;
                            const displayMsg = `**Analysis of "${ocrData.filename}" (${i + 1}/${ocrResults.length}):**\n\n${aiMessage}`;
                            Messages.addAIMessage(displayMsg);
                            // Persist assistant reply to chat store (best-effort)
                            try { if (ChatStore.currentChatId) await ChatStore.appendMessage(ChatStore.currentChatId, 'assistant', aiMessage); } catch (e) { console.warn('append assistant message failed', e); }
                        }


                        // Small delay between processing multiple files
                        if (i < ocrResults.length - 1) {
                            await new Promise(resolve => setTimeout(resolve, 1000));
                        }
                    }
                } catch (error) {
                    Messages.hideLoading();
                    Messages.addAIMessage('❌ Error analyzing images: ' + error.message);
                }
            }, ocrResults.length * 300 + 500);
        }
    },

    switchMode(mode) {
        this.currentMode = mode;

        const chatTitle = document.getElementById('chatTitle');
        if (chatTitle) {
            if (mode === 'debate') {
                chatTitle.textContent = '🎭 Atlas Debate Mode';
                chatTitle.classList.add('mode-debate');
                chatTitle.classList.remove('mode-chat');
            } else {
                chatTitle.textContent = '💬 Chat with Atlas';
                chatTitle.classList.add('mode-chat');
                chatTitle.classList.remove('mode-debate');
            }
        }

        // Update URL without reloading
        const url = new URL(window.location);
        if (mode === 'debate') {
            url.searchParams.set('mode', 'debate');
        } else {
            url.searchParams.delete('mode');
        }
        window.history.pushState({}, '', url);

        // Try to restore the chat for the selected mode; fallback to welcome
        const messages = document.getElementById('chatMessages');
        try {
            const mappedId = (typeof ChatStore !== 'undefined' && ChatStore.currentChatIdByMode) ? ChatStore.currentChatIdByMode[mode] : null;
            if (mappedId) {
                try { ChatStore.openChat(mappedId); ChatStore.currentChatId = mappedId; }
                catch (e) { console.warn('Failed to open chat for mode', e); if (messages) { messages.innerHTML = ''; this.addWelcomeMessage(); } }
            } else {
                if (messages) { messages.innerHTML = ''; this.addWelcomeMessage(); }
            }
        } catch (e) {
            if (messages) { messages.innerHTML = ''; this.addWelcomeMessage(); }
        }

        console.log(`✅ Switched to ${mode} mode`);
    },

    setupEventListeners() {
        const sendBtn = document.getElementById('sendBtn');
        const input = document.getElementById('messageInput');

        sendBtn?.addEventListener('click', () => this.handleSend());
        input?.addEventListener('keypress', (e) => {
            if (e.key === 'Enter' && !e.shiftKey) {
                e.preventDefault();
                this.handleSend();
            }
        });
    },

    async handleSend() {
        const input = document.getElementById('messageInput');
        const message = input.value.trim();

        if (!message || this.isProcessing) return;

        this.isProcessing = true;
        input.value = '';
        // Ensure we have a chat to append to. Create one if necessary.
        try {
            if (!ChatStore.currentChatId) {
                const title = message.length > 40 ? message.slice(0, 40) + '...' : message;
                const created = await ChatStore.createChat(title || 'New Chat');
                if (created && (created._id || created.id)) {
                    ChatStore.currentChatId = created._id || created.id;
                    await ChatStore.listChats();
                }
            }
        } catch (e) { console.warn('Could not create/open chat before send', e); }

        Messages.addUserMessage(message);

        // Persist the user message to the chat store (best-effort)
        try { if (ChatStore.currentChatId) ChatStore.appendMessage(ChatStore.currentChatId, 'user', message); } catch (e) { console.warn('append user message failed', e); }

        // Process all attached files before sending message
        if (Attachments.attachedFiles && Attachments.attachedFiles.length > 0) {
            Messages.addAIMessage(`🔄 Processing ${Attachments.attachedFiles.length} attached file(s)...`);

            for (let i = 0; i < Attachments.attachedFiles.length; i++) {
                const file = Attachments.attachedFiles[i];
                const fileName = file.name.toLowerCase();

                // Add separator for multiple files
                if (Attachments.attachedFiles.length > 1) {
                    Messages.addAIMessage(`\n--- Processing file ${i + 1} of ${Attachments.attachedFiles.length}: ${file.name} ---\n`);
                }

                // Check if it's an image or text file
                const isImage = fileName.endsWith('.jpg') || fileName.endsWith('.jpeg') || fileName.endsWith('.png');
                const isTextFile = fileName.endsWith('.md') || fileName.endsWith('.txt');

                if (isImage) {
                    await Attachments.processImageWithOCR(file);
                } else if (isTextFile) {
                    await Attachments.processTextFile(file);
                }

                // Small delay between files
                if (i < Attachments.attachedFiles.length - 1) {
                    await new Promise(resolve => setTimeout(resolve, 500));
                }
            }

            // Clear attached files after processing
            Attachments.attachedFiles = [];
            Messages.addAIMessage(`✅ All files processed successfully!\n\n`);

            // Don't send additional message to chat endpoint - OCR already provided analysis
            this.isProcessing = false;
            return;
        }

        Messages.showLoading();

        // Add timeout for the request (180 seconds / 3 minutes for OCR + AI analysis)
        const timeoutPromise = new Promise((_, reject) =>
            setTimeout(() => reject(new Error('Request timed out')), 180000)
        );

        try {
            // Check v2 toggle state
            const v2Enabled = document.getElementById('v2Toggle')?.checked || false;
            console.log('Sending message:', message, 'Mode:', this.currentMode, 'V2 enabled:', v2Enabled);

            // Collect conversation history from chat messages
            const conversationHistory = this.getConversationHistory();

            let response;

            // DEBATE MODE: Always use streaming debate, ignore v2 toggle
            if (this.currentMode === 'debate') {
                console.log('🎭 Running debate mode...');
                response = await Promise.race([
                    API.sendMessage(message, 'debate', conversationHistory),
                    timeoutPromise
                ]);

                // DON'T hide loading yet - let it continue until first debate message arrives

                // Should be SSE stream
                if (response && response.isStream) {
                    await this.handleDebateStream(response.response, message);
                } else {
                    Messages.hideLoading();
                    Messages.addAIMessage('Error: Expected debate stream but got regular response.');
                }
            }
            // CHAT MODE: Use v2.0 if enabled, otherwise standard chat
            else {
                if (v2Enabled && typeof ATLASv2 !== 'undefined') {
                    console.log('💎 Using v2.0 enhanced analysis...');
                    // Use v2.0 enhanced analysis
                    response = await Promise.race([
                        ATLASv2.analyzeWithV2(message, {
                            num_agents: 4,
                            enable_reversal: true,
                            reversal_rounds: 1
                        }),
                        timeoutPromise
                    ]);

                    console.log('Received v2.0 response:', response);
                    Messages.hideLoading();

                    if (response.success && response.data) {
                        // Use V2UI to render enhanced response
                        const v2Card = V2UI.createV2ResponseCard(response.data);
                        this.addV2Card(v2Card);
                        // Persist a short synthesis from v2 response if available
                        try {
                            const synth = response.data.synthesis || response.data.summary || JSON.stringify(response.data || {});
                            if (ChatStore.currentChatId) ChatStore.appendMessage(ChatStore.currentChatId, 'assistant', synth);
                        } catch (e) { console.warn('append v2 response failed', e); }
                    } else {
<<<<<<< HEAD
                        Messages.addAIMessage(response.error || 'v2.0 analysis failed. Please try again.');
=======
                        console.log('💬 Using standard chat analysis...');
                        // Use standard v1.0 analysis
                        response = await Promise.race([
                            API.sendMessage(message, 'analytical', conversationHistory),
                            timeoutPromise
                        ]);
                        
                        console.log('Received response:', response);
                        Messages.hideLoading();
                        
                        // Regular chat response
                        const aiMessage = response.analysis || 
                                        response.result || 
                                        response.answer ||
                                        'No response received.';
                                        
                        Messages.addAIMessage(aiMessage);
                        
                        // === GOD MODE: Render visualization after message is added ===
                        if (response.meta) {
                            // Get the last AI message that was just added
                            const lastMessage = document.querySelector('.ai-message:last-of-type');
                            if (lastMessage) {
                                Messages.renderGodModeArtifacts(lastMessage, response.meta);
                                console.log('✨ God Mode artifacts rendered:', response.meta);
                            }
                        }
                        
                        // Persist assistant reply (best-effort)
                        try { if (ChatStore.currentChatId) ChatStore.appendMessage(ChatStore.currentChatId, 'assistant', aiMessage); } catch (e) { console.warn('append assistant message failed', e); }
>>>>>>> bc6243b5
                    }
                } else {
                    console.log('💬 Using standard chat analysis...');
                    // Use standard v1.0 analysis
                    response = await Promise.race([
                        API.sendMessage(message, 'analytical', conversationHistory),
                        timeoutPromise
                    ]);

                    console.log('Received response:', response);
                    Messages.hideLoading();

                    // Regular chat response
                    const aiMessage = response.analysis ||
                        response.result ||
                        response.answer ||
                        'No response received.';

                    Messages.addAIMessage(aiMessage);
                    // Persist assistant reply (best-effort)
                    try { if (ChatStore.currentChatId) ChatStore.appendMessage(ChatStore.currentChatId, 'assistant', aiMessage); } catch (e) { console.warn('append assistant message failed', e); }
                }
            }

        } catch (error) {
            Messages.hideLoading();

            if (error.message === 'Request timed out') {
                Messages.addAIMessage('⏱️ The request took too long. Please try a simpler question.');
            } else {
                Messages.addAIMessage('❌ Error: ' + error.message);
            }

            console.error('Chat error:', error);
        } finally {
            this.isProcessing = false;
        }
    },

    async handleDebateStream(response, originalTopic) {
        console.log('📡 Handling debate stream...');
        const reader = response.body.getReader();
        const decoder = new TextDecoder();

        let currentRole = null;
        let currentContent = '';
        let messageDiv = null;
        let firstMessageReceived = false; // Track if we've received first message
        let allDebateContent = []; // Store all debate messages for persistence

        try {
            while (true) {
                const { done, value } = await reader.read();
                if (done) break;

                const chunk = decoder.decode(value, { stream: true });
                const lines = chunk.split('\n');

                for (const line of lines) {
                    if (!line.trim() || line.startsWith(':')) continue;

                    if (line.startsWith('data: ')) {
                        const data = line.substring(6).trim();

                        if (data === '[DONE]') {
                            // Flush any remaining content
                            if (currentContent && messageDiv) {
                                messageDiv.innerHTML = this.formatDebateContent(currentContent, currentRole);
                                allDebateContent.push({ role: currentRole, content: currentContent });
                            }

                            // Persist the complete debate to chat store
                            if (ChatStore.currentChatId && allDebateContent.length > 0) {
                                const debateTranscript = allDebateContent.map(d =>
                                    `**${d.role.toUpperCase()}**: ${d.content}`
                                ).join('\n\n');
                                try {
                                    await ChatStore.appendMessage(ChatStore.currentChatId, 'assistant', debateTranscript);
                                } catch (e) { console.warn('Failed to persist debate', e); }
                            }

                            console.log('✅ Debate stream complete');
                            return;
                        }

                        try {
                            const json = JSON.parse(data);

                            // Handle "end" event - debate complete
                            if (json.message === "Debate complete.") {
                                // Ensure loading is hidden
                                Messages.hideLoading();

                                // Flush any remaining content
                                if (currentContent && messageDiv) {
                                    messageDiv.innerHTML = this.formatDebateContent(currentContent, currentRole);
                                    allDebateContent.push({ role: currentRole, content: currentContent });
                                }

                                // Persist the complete debate to chat store
                                if (ChatStore.currentChatId && allDebateContent.length > 0) {
                                    const debateTranscript = allDebateContent.map(d =>
                                        `**${d.role.toUpperCase()}**: ${d.content}`
                                    ).join('\n\n');
                                    try {
                                        await ChatStore.appendMessage(ChatStore.currentChatId, 'assistant', debateTranscript);
                                    } catch (e) { console.warn('Failed to persist debate', e); }
                                }

                                // Add completion message
                                const completionDiv = document.createElement('div');
                                completionDiv.className = 'message ai-message';
                                completionDiv.innerHTML = `
                                        <div style="text-align: center; padding: 20px; border: 2px solid #10b981; border-radius: 8px; background: rgba(16, 185, 129, 0.1);">
                                            <div style="font-size: 24px; margin-bottom: 10px;">✅</div>
                                            <div style="font-weight: 600; color: #10b981; margin-bottom: 5px;">Debate Complete</div>
                                            <div style="color: #6b7280; font-size: 14px;">The moderator has provided the final synthesis above.</div>
                                        </div>
                                    `;
                                Messages.container.appendChild(completionDiv);
                                Messages.container.scrollTop = Messages.container.scrollHeight;
                                console.log('✅ Debate completed successfully');
                                return;
                            }

                            // Check for role change
                            if (json.role && json.role !== currentRole) {
                                // Hide loading indicator on first message
                                if (!firstMessageReceived) {
                                    console.log('🎯 First debate message received, hiding loading...');
                                    Messages.hideLoading();
                                    firstMessageReceived = true;
                                }

                                // Flush previous content
                                if (currentContent && messageDiv) {
                                    messageDiv.innerHTML = this.formatDebateContent(currentContent, currentRole);
                                    allDebateContent.push({ role: currentRole, content: currentContent });
                                }

                                // Start new message
                                currentRole = json.role;
                                currentContent = '';
                                messageDiv = this.createDebateMessage(currentRole);
                            }

                            // Append content (backend sends "text" not "content")
                            if (json.text || json.content) {
                                currentContent += (json.text || json.content);
                                if (messageDiv) {
                                    messageDiv.innerHTML = this.formatDebateContent(currentContent, currentRole);
                                }
                            }

                        } catch (e) {
                            console.error('Error parsing SSE data:', e, data);
                        }
                    }
                }
            }
        } catch (error) {
            console.error('Error in debate stream:', error);
            Messages.hideLoading(); // Hide loading on error
            Messages.addAIMessage('❌ Error streaming debate: ' + error.message);
        }
    },

    createDebateMessage(role) {
        const messageDiv = document.createElement('div');
        messageDiv.className = 'message ai-message';
        Messages.container.appendChild(messageDiv);
        Messages.container.scrollTop = Messages.container.scrollHeight;
        return messageDiv;
    },

    formatDebateContent(content, role) {
        let icon, label, colorClass;

        if (role === 'proponent') {
            icon = '🔵';
            label = 'PROPONENT';
            colorClass = 'proponent';
        } else if (role === 'opponent') {
            icon = '🔴';
            label = 'OPPONENT';
            colorClass = 'opponent';
        } else if (role === 'moderator') {
            icon = '🎙️';
            label = 'MODERATOR';
            colorClass = 'moderator';
        } else {
            icon = '💬';
            label = role.toUpperCase();
            colorClass = 'default';
        }

        return `
                <div class="debate-message ${colorClass}">
                    <div class="debate-header">
                        <span class="debate-icon">${icon}</span>
                        <strong>${label}</strong>
                    </div>
                    <div class="debate-content">${this.markdownToHtml(content)}</div>
                </div>
            `;
    },

    markdownToHtml(text) {
        // Basic markdown conversion
        return text
            .replace(/\*\*(.*?)\*\*/g, '<strong>$1</strong>')
            .replace(/\*(.*?)\*/g, '<em>$1</em>')
            .replace(/\n\n/g, '</p><p>')
            .replace(/\n/g, '<br>');
    },

    addWelcomeMessage() {
        let message;
        if (this.currentMode === 'debate') {
            message = "🎭 **Welcome to Debate Mode!**\n\nI'll analyze your topic by presenting arguments from both sides:\n• 🔵 **Proponent** - Arguments in favor\n• 🔴 **Opponent** - Counter-arguments\n• 🎙️ **Moderator** - Synthesis and balance\n\nAsk me to debate any topic!";
        } else {
            message = "👋 Hello! I'm **Atlas**, your misinformation fighter.\n\n💬 **Chat Mode**: I'll provide clear, factual analysis of your questions.\n\n💡 **Tip**: Toggle v2.0 for enhanced multi-perspective analysis, or switch to Debate mode for structured debates!";
        }
        Messages.addAIMessage(message);
    },

    addV2Card(cardElement) {
        // Add v2.0 response card to messages
        const messageDiv = document.createElement('div');
        messageDiv.className = 'message ai-message';
        messageDiv.style.background = 'transparent';
        messageDiv.appendChild(cardElement);
        Messages.container.appendChild(messageDiv);
        Messages.scrollToBottom();
    },

    getConversationHistory() {
        // Collect all user and AI messages from the chat for context
        const history = [];
        const messagesContainer = document.getElementById('chatMessages');
        if (!messagesContainer) return history;

        const messageElements = messagesContainer.querySelectorAll('.message');
        messageElements.forEach(msgEl => {
            const isUser = msgEl.classList.contains('user-message');
            const messageTextEl = msgEl.querySelector('.message-text');

            if (messageTextEl) {
                const text = messageTextEl.textContent.trim();
                // Skip empty messages, loading indicators, and system messages
                if (text && !msgEl.classList.contains('loading-message') && text.length > 0) {
                    history.push({
                        role: isUser ? 'user' : 'assistant',
                        content: text
                    });
                }
            }
        });

        // Limit history to last 10 messages to avoid token limits
        return history.slice(-10);
    }
};<|MERGE_RESOLUTION|>--- conflicted
+++ resolved
@@ -330,64 +330,64 @@
             setTimeout(() => reject(new Error('Request timed out')), 180000)
         );
 
-        try {
-            // Check v2 toggle state
-            const v2Enabled = document.getElementById('v2Toggle')?.checked || false;
-            console.log('Sending message:', message, 'Mode:', this.currentMode, 'V2 enabled:', v2Enabled);
-
-            // Collect conversation history from chat messages
-            const conversationHistory = this.getConversationHistory();
-
-            let response;
-
-            // DEBATE MODE: Always use streaming debate, ignore v2 toggle
-            if (this.currentMode === 'debate') {
-                console.log('🎭 Running debate mode...');
-                response = await Promise.race([
-                    API.sendMessage(message, 'debate', conversationHistory),
-                    timeoutPromise
-                ]);
-
-                // DON'T hide loading yet - let it continue until first debate message arrives
-
-                // Should be SSE stream
-                if (response && response.isStream) {
-                    await this.handleDebateStream(response.response, message);
-                } else {
-                    Messages.hideLoading();
-                    Messages.addAIMessage('Error: Expected debate stream but got regular response.');
-                }
-            }
-            // CHAT MODE: Use v2.0 if enabled, otherwise standard chat
-            else {
-                if (v2Enabled && typeof ATLASv2 !== 'undefined') {
-                    console.log('💎 Using v2.0 enhanced analysis...');
-                    // Use v2.0 enhanced analysis
+            try {
+                // Check v2 toggle state
+                const v2Enabled = document.getElementById('v2Toggle')?.checked || false;
+                console.log('Sending message:', message, 'Mode:', this.currentMode, 'V2 enabled:', v2Enabled);
+                
+                // Collect conversation history from chat messages
+                const conversationHistory = this.getConversationHistory();
+                
+                let response;
+                
+                // DEBATE MODE: Always use streaming debate, ignore v2 toggle
+                if (this.currentMode === 'debate') {
+                    console.log('🎭 Running debate mode...');
                     response = await Promise.race([
-                        ATLASv2.analyzeWithV2(message, {
-                            num_agents: 4,
-                            enable_reversal: true,
-                            reversal_rounds: 1
-                        }),
+                        API.sendMessage(message, 'debate', conversationHistory),
                         timeoutPromise
                     ]);
-
-                    console.log('Received v2.0 response:', response);
-                    Messages.hideLoading();
-
-                    if (response.success && response.data) {
-                        // Use V2UI to render enhanced response
-                        const v2Card = V2UI.createV2ResponseCard(response.data);
-                        this.addV2Card(v2Card);
-                        // Persist a short synthesis from v2 response if available
-                        try {
-                            const synth = response.data.synthesis || response.data.summary || JSON.stringify(response.data || {});
-                            if (ChatStore.currentChatId) ChatStore.appendMessage(ChatStore.currentChatId, 'assistant', synth);
-                        } catch (e) { console.warn('append v2 response failed', e); }
+                    
+                    // DON'T hide loading yet - let it continue until first debate message arrives
+                    
+                    // Should be SSE stream
+                    if (response && response.isStream) {
+                        await this.handleDebateStream(response.response, message);
                     } else {
-<<<<<<< HEAD
-                        Messages.addAIMessage(response.error || 'v2.0 analysis failed. Please try again.');
-=======
+                        Messages.hideLoading();
+                        Messages.addAIMessage('Error: Expected debate stream but got regular response.');
+                    }
+                }
+                // CHAT MODE: Use v2.0 if enabled, otherwise standard chat
+                else {
+                    if (v2Enabled && typeof ATLASv2 !== 'undefined') {
+                        console.log('💎 Using v2.0 enhanced analysis...');
+                        // Use v2.0 enhanced analysis
+                        response = await Promise.race([
+                            ATLASv2.analyzeWithV2(message, {
+                                num_agents: 4,
+                                enable_reversal: true,
+                                reversal_rounds: 1
+                            }),
+                            timeoutPromise
+                        ]);
+                        
+                        console.log('Received v2.0 response:', response);
+                        Messages.hideLoading();
+                        
+                        if (response.success && response.data) {
+                            // Use V2UI to render enhanced response
+                            const v2Card = V2UI.createV2ResponseCard(response.data);
+                            this.addV2Card(v2Card);
+                            // Persist a short synthesis from v2 response if available
+                            try {
+                                const synth = response.data.synthesis || response.data.summary || JSON.stringify(response.data || {});
+                                if (ChatStore.currentChatId) ChatStore.appendMessage(ChatStore.currentChatId, 'assistant', synth);
+                            } catch (e) { console.warn('append v2 response failed', e); }
+                        } else {
+                            Messages.addAIMessage(response.error || 'v2.0 analysis failed. Please try again.');
+                        }
+                    } else {
                         console.log('💬 Using standard chat analysis...');
                         // Use standard v1.0 analysis
                         response = await Promise.race([
@@ -405,58 +405,25 @@
                                         'No response received.';
                                         
                         Messages.addAIMessage(aiMessage);
-                        
-                        // === GOD MODE: Render visualization after message is added ===
-                        if (response.meta) {
-                            // Get the last AI message that was just added
-                            const lastMessage = document.querySelector('.ai-message:last-of-type');
-                            if (lastMessage) {
-                                Messages.renderGodModeArtifacts(lastMessage, response.meta);
-                                console.log('✨ God Mode artifacts rendered:', response.meta);
-                            }
-                        }
-                        
                         // Persist assistant reply (best-effort)
                         try { if (ChatStore.currentChatId) ChatStore.appendMessage(ChatStore.currentChatId, 'assistant', aiMessage); } catch (e) { console.warn('append assistant message failed', e); }
->>>>>>> bc6243b5
                     }
+                }
+                
+            } catch (error) {
+                Messages.hideLoading();
+                
+                if (error.message === 'Request timed out') {
+                    Messages.addAIMessage('⏱️ The request took too long. Please try a simpler question.');
                 } else {
-                    console.log('💬 Using standard chat analysis...');
-                    // Use standard v1.0 analysis
-                    response = await Promise.race([
-                        API.sendMessage(message, 'analytical', conversationHistory),
-                        timeoutPromise
-                    ]);
-
-                    console.log('Received response:', response);
-                    Messages.hideLoading();
-
-                    // Regular chat response
-                    const aiMessage = response.analysis ||
-                        response.result ||
-                        response.answer ||
-                        'No response received.';
-
-                    Messages.addAIMessage(aiMessage);
-                    // Persist assistant reply (best-effort)
-                    try { if (ChatStore.currentChatId) ChatStore.appendMessage(ChatStore.currentChatId, 'assistant', aiMessage); } catch (e) { console.warn('append assistant message failed', e); }
-                }
-            }
-
-        } catch (error) {
-            Messages.hideLoading();
-
-            if (error.message === 'Request timed out') {
-                Messages.addAIMessage('⏱️ The request took too long. Please try a simpler question.');
-            } else {
-                Messages.addAIMessage('❌ Error: ' + error.message);
-            }
-
-            console.error('Chat error:', error);
-        } finally {
-            this.isProcessing = false;
-        }
-    },
+                    Messages.addAIMessage('❌ Error: ' + error.message);
+                }
+                
+                console.error('Chat error:', error);
+            } finally {
+                this.isProcessing = false;
+            }
+        },
 
     async handleDebateStream(response, originalTopic) {
         console.log('📡 Handling debate stream...');
