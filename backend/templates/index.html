--- conflicted
+++ resolved
@@ -1629,7 +1629,6 @@
         });
     </script>
     
-<<<<<<< HEAD
     <!-- Settings JS -->
     <script>
         (function() {
@@ -1674,7 +1673,7 @@
                 // Optionally clear a chat history item in localStorage
                 try { localStorage.removeItem('chatHistory'); } catch (e) {}
                 // Show a small confirmation message
-                alert('Locals chat history cleared.');
+                alert('Local chat history cleared.');
             }
 
             // Attach listeners
@@ -1694,8 +1693,6 @@
         })();
     </script>
     
-=======
->>>>>>> 7e678d27
     <!-- ATLAS v2.0 Integration -->
     <script src="{{ url_for('static', filename='js/atlas_v2.js') }}?v={{ range(1, 10000) | random }}"></script>
 </body>
