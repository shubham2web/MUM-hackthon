--- conflicted
+++ resolved
@@ -269,7 +269,6 @@
                     </div>
                 </div>
             </div>
-<<<<<<< HEAD
 
             <div class="modal-buttons" style="margin-top: 30px;">
                 <button class="input-btn" id="closeSettingsBtn">Close</button>
@@ -295,36 +294,9 @@
         window.API_KEY = "{{ API_KEY | default('') }}";
     </script>
 
-=======
-
-            <div class="modal-buttons" style="margin-top: 30px;">
-                <button class="input-btn" id="closeSettingsBtn">Close</button>
-            </div>
-        </div>
-    </div>
-
-    <!-- New Chat Modal -->
-    <div id="newChatModal" class="modal-overlay" style="display:none; opacity:0; align-items:center; justify-content:center;">
-        <div class="modal-content" style="max-width:460px; width:92%; padding:18px;">
-            <h2 style="margin-bottom:14px;">New Chat</h2>
-            <input type="text" id="newChatTitle" class="message-input" placeholder="Chat title (optional)" style="width:100%; margin-bottom:12px;" />
-            <div style="display:flex; gap:8px; justify-content:flex-end;">
-                <button id="cancelNewChatBtn" class="input-btn">Cancel</button>
-                <button id="confirmNewChatBtn" class="input-btn primary">Create</button>
-            </div>
-        </div>
-    </div>
-
-    <!-- Expose API_KEY to client (development only) -->
-    <script>
-        // Injected by server when `API_KEY` environment variable is set.
-        window.API_KEY = "{{ API_KEY | default('') }}";
-    </script>
-
     <!-- Marked.js for Markdown Rendering -->
     <script src="{{ url_for('static', filename='js/marked.min.js') }}"></script>
 
->>>>>>> fb7fd717
     <!-- JavaScript Modules -->
     <script src="{{ url_for('static', filename='js/settings.js') }}?v={{ range(1, 10000) | random }}"></script>
     <script src="{{ url_for('static', filename='js/api.js') }}?v={{ range(1, 10000) | random }}"></script>
